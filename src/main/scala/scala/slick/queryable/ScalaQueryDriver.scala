--- conflicted
+++ resolved
@@ -5,13 +5,10 @@
 import scala.slick.driver.BasicDriver.Table
 import scala.slick.ql._
 import scala.slick.{ast => sq}
-<<<<<<< HEAD
 import scala.slick.ast.Dump
-=======
 import scala.slick.util.{CollectionLinearizer,RecordLinearizer,ValueLinearizer}
 import scala.slick.session.{Session}
 import scala.reflect.ClassTag
->>>>>>> 25346ca3
 
 trait QueryableBackend
 
@@ -40,29 +37,8 @@
                )
   // // Why does this not work?
   //      invoke( n, classToType( n.getClass ).nonPrivateMember(newTermName("generator")) ).asInstanceOf[sq.Symbol]
-<<<<<<< HEAD
-  def symbol2type( s:Symbol ) : Type = classToType(symbolToClass(s))
-  def classToQuery[T:reflect.ConcreteTypeTag] : Query = typetagToQuery( typeTag[T] )
-  def typetagToQuery(typetag:reflect.mirror.TypeTag[_]) : Query = {
-    val scala_symbol = classToSymbol(typetag.erasure)
-=======
   def typetagToQuery(typetag:TypeTag[_]) : Query = {
     val scala_symbol = typetag.tpe.typeSymbol
-    val table =
-      new Table[Nothing]({
-        val ants = scala_symbol.getAnnotations
-        ants match {
-          case AnnotationInfo(tpe,tree,_) :: Nil // FIXME:<- don't match list, match any annotation
-            //if tpe <:< classToType(classOf[table]) // genJVM bug
-          =>
-          {
-            val name = tree(0).toString
-            name.slice( 1,name.length-1 ) // FIXME: <- why needed?
-          }
-          case a => throw new Exception("Type argument passed to Queryable.apply needs database mapping annotations. None found on: " + typetag.tpe.toString )
-        }
-      }){def * = ???}
->>>>>>> 25346ca3
 
     val sq_symbol = new sq.AnonSymbol
     val columns =
@@ -86,7 +62,7 @@
 
     val table = new sq.TableNode with sq.NullaryNode with sq.WithOp {
       val tableName = {
-        val ants = scala_symbol.annotations
+        val ants = scala_symbol.getAnnotations
         ants match {
           case AnnotationInfo(tpe,tree,_) :: Nil // FIXME:<- don't match list, match any annotation
             //if tpe <:< classToType(classOf[table]) // genJVM bug
@@ -95,7 +71,7 @@
             val name = tree(0).toString
             name.slice( 1,name.length-1 ) // FIXME: <- why needed?
           }
-          case a => throw new Exception("Type argument passed to Queryable.apply needs database mapping annotations. None found on: " + typetag.erasure.toString )
+          case a => throw new Exception("Type argument passed to Queryable.apply needs database mapping annotations. None found on: " + typetag.tpe.toString )
         }
       }
 
@@ -254,7 +230,7 @@
   protected[slick] def toSql( queryable:Queryable[_] ) = {
     val query = this.toQuery(queryable)
     import driver._
-    val node = sq.Relational(query.node)
+    val node = sq.opt.Relational(query.node)
     sq.AnonSymbol.assignNames( node )
     val builder = new QueryBuilder( node, null )
     builder.buildSelect.sql
