--- conflicted
+++ resolved
@@ -5,7 +5,6 @@
 import java.io.{ObjectInputStream, ObjectOutputStream, ByteArrayOutputStream}
 import java.sql.{Blob, Date, Time, Timestamp}
 import javax.sql.rowset.serial.SerialBlob
-import slick.lifted.BaseTypeMapper
 
 class DataTypeTest(val tdb: TestDB) extends TestkitTest {
   import tdb.profile.simple._
@@ -84,12 +83,7 @@
     }
   }
 
-<<<<<<< HEAD
   def testMappedBlob = ifCap(scap.typeBlob) {
-
-=======
-  def testMappedBlob = ifCap(bcap.typeBlob) {
->>>>>>> 4ea9125a
     case class Serialized[T](value: T)
 
     implicit def serializedType[T] = MappedColumnType.base[Serialized[T], Blob]({ s =>
@@ -116,7 +110,7 @@
     }
   }
 
-  private def roundtrip[T : BaseTypeMapper](tn: String, v: T) {
+  private def roundtrip[T : BaseColumnType](tn: String, v: T) {
     object T1 extends Table[(Int, T)](tn) {
       def id = column[Int]("id")
       def data = column[T]("data")
