package slick.test.codegen

import java.io.File
import java.sql.Blob

import com.typesafe.slick.testkit.util.{TestCodeGenerator, InternalJdbcTestDB, StandardTestDBs, JdbcTestDB}

import scala.concurrent.{Future, Await}
import scala.concurrent.duration.Duration
import scala.concurrent.ExecutionContext.Implicits.global
import scala.io.{Codec, Source}
import slick.dbio.DBIO
import slick.codegen.{OutputHelpers, SourceCodeGenerator}
import slick.jdbc.JdbcBackend
import slick.jdbc.meta.MTable
import slick.model.Model

/** Generates files for GeneratedCodeTest */
object GenerateMainSources extends TestCodeGenerator {
  def packageName = "slick.test.codegen.generated"
  def defaultTestCode(c: Config): String = "slick.test.codegen.GeneratedCodeTest.test" + c.objectName

  lazy val configurations = Seq(
    new Config("CG1", StandardTestDBs.H2Mem, "H2Mem", Seq("/dbs/h2.sql")),
    new Config("CG2", StandardTestDBs.HsqldbMem, "HsqldbMem", Seq("/dbs/hsqldb.sql")),
    new Config("CG3", StandardTestDBs.SQLiteMem, "SQLiteMem", Seq("/dbs/sqlite.sql")),
    new Config("CG7", StandardTestDBs.H2Mem, "H2Mem", Seq("/dbs/h2.sql")) {
      override def generator = tdb.profile.createModel(ignoreInvalidDefaults=false).map(new MyGen(_) {
        override def entityName = {
          case "COFFEES" => "Coff"
          case other => super.entityName(other)
        }
        override def tableName = {
          case "COFFEES" => "Coffs"
          case "SUPPLIERS" => "Supps"
          case other => super.tableName(other)
        }
        override def code = "trait AA; trait BB\n" + super.code
        override def Table = new Table(_){
          override def EntityType = new EntityType{
            override def parents = Seq("AA","BB")
          }
          override def TableClass = new TableClass{
            override def parents = Seq("AA","BB")
          }
        }
      })
    },
    new Config("CG8", StandardTestDBs.H2Mem, "H2Mem", Seq("/dbs/h2-simple.sql")) {
      override def generator = tdb.profile.createModel(ignoreInvalidDefaults=false).map(new MyGen(_) {
        override def Table = new Table(_){
          override def EntityType = new EntityType{
            override def enabled = false
          }
          override def mappingEnabled = true
          override def code = {
            if(model.name.table == "SIMPLE_AS"){
              Seq("""
import slick.test.codegen.CustomTyping._
import slick.test.codegen.CustomTyping
type SimpleA = CustomTyping.SimpleA
val  SimpleA = CustomTyping.SimpleA
                  """.trim) ++ super.code
            } else super.code
          }
          override def Column = new Column(_){
            override def rawType = model.name match {
              case "A1" => "Bool"
              case _ => super.rawType
            }
          }
        }
      })
    },
    new Config("CG9", StandardTestDBs.H2Mem, "H2Mem", Seq("/dbs/h2.sql")) {
      override def generator = tdb.profile.createModel(ignoreInvalidDefaults=false).map(new MyGen(_) {
        override def Table = new Table(_){
          override def autoIncLastAsOption = true
          override def Column = new Column(_){
            override def asOption = autoInc
          }
        }
      })
    },
    new UUIDConfig("CG10", StandardTestDBs.H2Mem, "H2Mem", Seq("/dbs/uuid-h2.sql")),
    new Config("CG11", StandardTestDBs.H2Mem, "H2Mem", Seq("/dbs/h2-simple.sql")) {
      override def generator = tdb.profile.createModel(ignoreInvalidDefaults=false).map(new MyGen(_) {
        override def Table = new Table(_){
          override def Column = new Column(_){
            override def asOption = true
          }
        }
      })
    },
    new Config("Postgres1", StandardTestDBs.Postgres, "Postgres", Nil) {
      import tdb.profile.api._
      class A(tag: Tag) extends Table[(Int, Array[Byte], Blob)](tag, "a") {
        def id = column[Int]("id")
        def ba = column[Array[Byte]]("ba")
        def blob = column[Blob]("blob")
        def * = (id, ba, blob)
      }
      override def generator =
        TableQuery[A].schema.create >>
          tdb.profile.createModel(ignoreInvalidDefaults=false).map(new MyGen(_))
      override def testCode =
        """
          |  import java.sql.Blob
          |  import javax.sql.rowset.serial.SerialBlob
          |  val a1 = ARow(1, Array[Byte](1,2,3), new SerialBlob(Array[Byte](4,5,6)))
          |  DBIO.seq(
          |    schema.create,
          |    A += a1,
          |    A.result.map { case Seq(ARow(id, ba, blob)) => assertEquals("1123", ""+id+ba.mkString) }
          |  ).transactionally
        """.stripMargin
    },
    new UUIDConfig("Postgres2", StandardTestDBs.Postgres, "Postgres", Seq("/dbs/uuid-postgres.sql")),
<<<<<<< HEAD
    new Config("MySQL", StandardTestDBs.MySQL, "MySQL", Seq("/dbs/mysql.sql") ){
      override def generator: DBIO[SourceCodeGenerator] =
        tdb.profile.createModel(ignoreInvalidDefaults=false).map(new SourceCodeGenerator(_){
          override def parentType = Some("com.typesafe.slick.testkit.util.TestCodeRunner.TestCase")
          override def code = {
            val testcode =
              """
                |  val entry = DefaultNumericRow(d0 = scala.math.BigDecimal(123.45), d1 = scala.math.BigDecimal(90), d3 = 0)
                |  val createStmt = schema.create.statements.mkString
                |  assertTrue(createStmt contains "`entry1` LONGTEXT")
                |  assertTrue(createStmt contains "`entry2` MEDIUMTEXT")
                |  assertTrue(createStmt contains "`entry3` TEXT")
                |  assertTrue(createStmt contains "`entry4` VARCHAR(255)")
                |  DBIO.seq(
                |    schema.create,
                |    TableName += TableNameRow(0),
                |    TableName.result.map{ case Seq(TableNameRow(id) ) => assertTrue("Schema name should be `slick_test`" , TableName.baseTableRow.schemaName.get eq "slick_test" ) },
                |    DefaultNumeric += entry,
                |    DefaultNumeric.result.head.map{ r =>  assertEquals(r , entry) }
                |  )
              """.stripMargin
            s"""
               |lazy val tdb = $fullTdbName
               |def test = {
               |  import org.junit.Assert._
               |  import scala.concurrent.ExecutionContext.Implicits.global
               |  $testcode
               |}
           """.stripMargin + super.code
          }
        })
=======
    new Config("Postgres3", StandardTestDBs.Postgres, "Postgres", Seq("/dbs/postgres.sql")) {
      override def testCode: String =
      """import slick.ast.{FieldSymbol, Select}
        |import slick.jdbc.meta.MTable
        |import slick.relational.RelationalProfile
        |DBIO.seq(
        |  schema.create,
        |  MTable.getTables(Some(""), Some("public"), None, None).map { tables =>
        |    def optionsOfColumn(c: slick.lifted.Rep[_]) =
        |      c.toNode.asInstanceOf[Select].field.asInstanceOf[FieldSymbol].options.toList
        |    val smallserialOptions = optionsOfColumn(TestDefault.baseTableRow.smallintAutoInc)
        |    val serialOptions = optionsOfColumn(TestDefault.baseTableRow.intAutoInc)
        |    val bigserialOptions = optionsOfColumn(TestDefault.baseTableRow.bigintAutoInc)
        |    val char1EmptyOptions = optionsOfColumn(TestDefault.baseTableRow.char1DefaultEmpty)
        |    val char1ValidOptions = optionsOfColumn(TestDefault.baseTableRow.char1DefaultValid)
        |    val char1InvalidOptions = optionsOfColumn(TestDefault.baseTableRow.char1DefaultInvalid)
        |    assertTrue("smallint_auto_inc should be AutoInc", smallserialOptions.exists(option => (option equals TestDefault.baseTableRow.O.AutoInc)))
        |    assertTrue("int_auto_inc should be AutoInc", serialOptions.exists(option => (option equals TestDefault.baseTableRow.O.AutoInc)))
        |    assertTrue("bigint_auto_inc should be AutoInc", bigserialOptions.exists(option => (option equals TestDefault.baseTableRow.O.AutoInc)))
        |    assertTrue("default value of char1_default_empty should be ' '", char1EmptyOptions.exists(option => (option equals TestDefault.baseTableRow.O.Default(Some(' ')))))
        |    assertTrue("default value of char1_default_valid should be 'a'", char1ValidOptions.exists(option => (option equals TestDefault.baseTableRow.O.Default(Some('a')))))
        |    assertTrue("default value of char1_default_invalid should not exist", char1InvalidOptions.forall(option => (option.isInstanceOf[RelationalProfile.ColumnOption.Default[_]])))
        |  }
        |)
      """.stripMargin
>>>>>>> e53c400c
    },
    new Config("EmptyDB", StandardTestDBs.H2Mem, "H2Mem", Nil),
    new Config("Oracle1", StandardTestDBs.Oracle, "Oracle", Seq("/dbs/oracle1.sql")) {
      override def useSingleLineStatements = true
      override def testCode =
        """
          |  val entry = PersonRow(1)
          |  assertEquals(scala.math.BigDecimal(0), entry.age)
          |  DBIO.seq (
          |    schema.create,
          |    Person += entry,
          |    Person.result.head.map{ r =>  assertEquals(r , entry) }
          |  )
        """.stripMargin
    }
  )

  //Unified UUID config
  class UUIDConfig(objectName: String, tdb: JdbcTestDB, tdbName: String, initScripts: Seq[String])
    extends Config(objectName, tdb, tdbName, initScripts) {
    override def generator = tdb.profile.createModel(ignoreInvalidDefaults=false).map(new MyGen(_) {
      override def Table = new Table(_) {
        override def Column = new Column(_){
          override def defaultCode: (Any) => String = {
            case v: java.util.UUID => s"""java.util.UUID.fromString("${v.toString}")"""
            case v => super.defaultCode(v)
          }
        }
        override def code = {
          Seq("""
                |  /* default UUID, which is the same as for 'uuid.sql' */
                |  val defaultUUID = java.util.UUID.fromString("2f3f866c-d8e6-11e2-bb56-50e549c9b654")
                |  /* convert UUID */
                |  implicit object GetUUID extends slick.jdbc.GetResult[java.util.UUID] {
                |    def apply(rs: slick.jdbc.PositionedResult) = rs.nextObject().asInstanceOf[java.util.UUID]
                |  }
                |  /* convert Option[UUID] for H2 */
                |  implicit object GetOptionUUID extends slick.jdbc.GetResult[Option[java.util.UUID]] {
                |    def apply(rs: slick.jdbc.PositionedResult) = Option(rs.nextObject().asInstanceOf[java.util.UUID])
                |  }
              """.stripMargin) ++ super.code
        }
      }
    })
    override def testCode =
      """
        |  import java.util.UUID
        |  val u1 = UUID.randomUUID()
        |  val u2 = UUID.randomUUID()
        |  val u3 = UUID.randomUUID()
        |  val u4 = UUID.randomUUID()
        |  val p1 = PersonRow(1, u1, uuidFunc = Some(u3))
        |  val p2 = PersonRow(2, u2, uuidFunc = Some(u4))
        |
        |  def assertAll(all: Seq[PersonRow]) = {
        |    assertEquals( 2, all.size )
        |    assertEquals( Set(1,2), all.map(_.id).toSet )
        |    assertEquals( Set(u1, u2), all.map(_.uuid).toSet )
        |    assertEquals( Set(Some(u3), Some(u4)), all.map(_.uuidFunc).toSet )
        |    //it should contain sample UUID
        |    assert(all.forall(_.uuidDef == Some(defaultUUID)))
        |  }
        |
        |  DBIO.seq(
        |    schema.create,
        |    Person += p1,
        |    Person += p2,
        |    Person.result.map(assertAll)
        |  ).transactionally
      """.stripMargin
  }
}<|MERGE_RESOLUTION|>--- conflicted
+++ resolved
@@ -102,7 +102,7 @@
       }
       override def generator =
         TableQuery[A].schema.create >>
-          tdb.profile.createModel(ignoreInvalidDefaults=false).map(new MyGen(_))
+        tdb.profile.createModel(ignoreInvalidDefaults=false).map(new MyGen(_))
       override def testCode =
         """
           |  import java.sql.Blob
@@ -115,8 +115,33 @@
           |  ).transactionally
         """.stripMargin
     },
-    new UUIDConfig("Postgres2", StandardTestDBs.Postgres, "Postgres", Seq("/dbs/uuid-postgres.sql")),
-<<<<<<< HEAD
+    new UUIDConfig("Postgres2", StandardTestDBs.Postgres, "Postgres", Seq("/dbs/uuid-postgres.sql")),    
+    new Config("Postgres3", StandardTestDBs.Postgres, "Postgres", Seq("/dbs/postgres.sql")) {
+      override def testCode: String =
+      """import slick.ast.{FieldSymbol, Select}
+        |import slick.jdbc.meta.MTable
+        |import slick.relational.RelationalProfile
+        |DBIO.seq(
+        |  schema.create,
+        |  MTable.getTables(Some(""), Some("public"), None, None).map { tables =>
+        |    def optionsOfColumn(c: slick.lifted.Rep[_]) =
+        |      c.toNode.asInstanceOf[Select].field.asInstanceOf[FieldSymbol].options.toList
+        |    val smallserialOptions = optionsOfColumn(TestDefault.baseTableRow.smallintAutoInc)
+        |    val serialOptions = optionsOfColumn(TestDefault.baseTableRow.intAutoInc)
+        |    val bigserialOptions = optionsOfColumn(TestDefault.baseTableRow.bigintAutoInc)
+        |    val char1EmptyOptions = optionsOfColumn(TestDefault.baseTableRow.char1DefaultEmpty)
+        |    val char1ValidOptions = optionsOfColumn(TestDefault.baseTableRow.char1DefaultValid)
+        |    val char1InvalidOptions = optionsOfColumn(TestDefault.baseTableRow.char1DefaultInvalid)
+        |    assertTrue("smallint_auto_inc should be AutoInc", smallserialOptions.exists(option => (option equals TestDefault.baseTableRow.O.AutoInc)))
+        |    assertTrue("int_auto_inc should be AutoInc", serialOptions.exists(option => (option equals TestDefault.baseTableRow.O.AutoInc)))
+        |    assertTrue("bigint_auto_inc should be AutoInc", bigserialOptions.exists(option => (option equals TestDefault.baseTableRow.O.AutoInc)))
+        |    assertTrue("default value of char1_default_empty should be ' '", char1EmptyOptions.exists(option => (option equals TestDefault.baseTableRow.O.Default(Some(' ')))))
+        |    assertTrue("default value of char1_default_valid should be 'a'", char1ValidOptions.exists(option => (option equals TestDefault.baseTableRow.O.Default(Some('a')))))
+        |    assertTrue("default value of char1_default_invalid should not exist", char1InvalidOptions.forall(option => (option.isInstanceOf[RelationalProfile.ColumnOption.Default[_]])))
+        |  }
+        |)
+      """.stripMargin
+    },
     new Config("MySQL", StandardTestDBs.MySQL, "MySQL", Seq("/dbs/mysql.sql") ){
       override def generator: DBIO[SourceCodeGenerator] =
         tdb.profile.createModel(ignoreInvalidDefaults=false).map(new SourceCodeGenerator(_){
@@ -148,33 +173,6 @@
            """.stripMargin + super.code
           }
         })
-=======
-    new Config("Postgres3", StandardTestDBs.Postgres, "Postgres", Seq("/dbs/postgres.sql")) {
-      override def testCode: String =
-      """import slick.ast.{FieldSymbol, Select}
-        |import slick.jdbc.meta.MTable
-        |import slick.relational.RelationalProfile
-        |DBIO.seq(
-        |  schema.create,
-        |  MTable.getTables(Some(""), Some("public"), None, None).map { tables =>
-        |    def optionsOfColumn(c: slick.lifted.Rep[_]) =
-        |      c.toNode.asInstanceOf[Select].field.asInstanceOf[FieldSymbol].options.toList
-        |    val smallserialOptions = optionsOfColumn(TestDefault.baseTableRow.smallintAutoInc)
-        |    val serialOptions = optionsOfColumn(TestDefault.baseTableRow.intAutoInc)
-        |    val bigserialOptions = optionsOfColumn(TestDefault.baseTableRow.bigintAutoInc)
-        |    val char1EmptyOptions = optionsOfColumn(TestDefault.baseTableRow.char1DefaultEmpty)
-        |    val char1ValidOptions = optionsOfColumn(TestDefault.baseTableRow.char1DefaultValid)
-        |    val char1InvalidOptions = optionsOfColumn(TestDefault.baseTableRow.char1DefaultInvalid)
-        |    assertTrue("smallint_auto_inc should be AutoInc", smallserialOptions.exists(option => (option equals TestDefault.baseTableRow.O.AutoInc)))
-        |    assertTrue("int_auto_inc should be AutoInc", serialOptions.exists(option => (option equals TestDefault.baseTableRow.O.AutoInc)))
-        |    assertTrue("bigint_auto_inc should be AutoInc", bigserialOptions.exists(option => (option equals TestDefault.baseTableRow.O.AutoInc)))
-        |    assertTrue("default value of char1_default_empty should be ' '", char1EmptyOptions.exists(option => (option equals TestDefault.baseTableRow.O.Default(Some(' ')))))
-        |    assertTrue("default value of char1_default_valid should be 'a'", char1ValidOptions.exists(option => (option equals TestDefault.baseTableRow.O.Default(Some('a')))))
-        |    assertTrue("default value of char1_default_invalid should not exist", char1InvalidOptions.forall(option => (option.isInstanceOf[RelationalProfile.ColumnOption.Default[_]])))
-        |  }
-        |)
-      """.stripMargin
->>>>>>> e53c400c
     },
     new Config("EmptyDB", StandardTestDBs.H2Mem, "H2Mem", Nil),
     new Config("Oracle1", StandardTestDBs.Oracle, "Oracle", Seq("/dbs/oracle1.sql")) {
