--- conflicted
+++ resolved
@@ -15,11 +15,7 @@
     ornateSourceDir := Some(docDir.value / "src"),
     ornateTargetDir := Some(docDir.value / "target"),
     // TODO: when moving to slick 1.x start using the `cleanFiles` setting instead of `cleanFIlesTask`
-<<<<<<< HEAD
-    cleanFilesTask += docDir.value / "target",
-=======
     cleanFiles += docDir.value / "target",
->>>>>>> b4827c99
     ornateResourceDir := Some(docDir.value / "resources"),
     ornateSettings := Map(
       "version" -> version.value,
