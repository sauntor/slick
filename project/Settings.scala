--- conflicted
+++ resolved
@@ -287,10 +287,6 @@
   )
 
   def slickScalacSettings = Seq(
-<<<<<<< HEAD
-    scalacOptions ++= List("-deprecation", "-feature", "-unchecked", "-Xfuture"),
-    Compile / doc / scalacOptions ++= Seq(
-=======
     scalacOptions ++= List("-deprecation", "-feature", "-unchecked"),
     scalacOptions ++= {
       CrossVersion.partialVersion(scalaVersion.value) match {
@@ -300,8 +296,7 @@
           Nil
       }
     },
-    scalacOptions in (Compile, doc) ++= Seq(
->>>>>>> 304b14b6
+    Compile / doc / scalacOptions ++= Seq(
       "-doc-title", name.value,
       "-doc-version", version.value,
       "-doc-footer", "Slick is developed by Typesafe and EPFL Lausanne.",
