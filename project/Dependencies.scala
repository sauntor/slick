import sbt._

/** Dependencies for reuse in different parts of the build */
object Dependencies {

  // NOTE: remember to change the version numbers in the sample projects
  // when changing them here

<<<<<<< HEAD
  val scalaVersions = Seq("2.11.12", "2.12.8", "2.13.0") // When updating these also update .travis.yml and appveyor.yml
=======
  val scalaVersions = Seq("2.12.14", "2.13.6") // When updating these also update ci.yml and appveyor.yml
>>>>>>> 812b6f25

  val slf4j = "org.slf4j" % "slf4j-api" % "1.7.31"
  val typesafeConfig = "com.typesafe" % "config" % "1.4.1"
  val reactiveStreamsVersion = "1.0.3"
  val reactiveStreams = "org.reactivestreams" % "reactive-streams" % reactiveStreamsVersion
  val reactiveStreamsTCK = "org.reactivestreams" % "reactive-streams-tck" % reactiveStreamsVersion
<<<<<<< HEAD
  val scalaCollectionCompat = "org.scala-lang.modules" %% "scala-collection-compat" % "2.0.0"
=======
  val scalaCollectionCompat = "org.scala-lang.modules" %% "scala-collection-compat" % "2.4.4"
>>>>>>> 812b6f25

  def mainDependencies = Seq(slf4j, typesafeConfig, reactiveStreams, scalaCollectionCompat)

  val junit = Seq(
    "junit" % "junit-dep" % "4.11",
    "com.novocode" % "junit-interface" % "0.11"
  )
<<<<<<< HEAD
  def scalaTestFor(scalaVersion: String) = {
    val v = "3.0.8"
    "org.scalatest" %% "scalatest" % v
  }
=======
>>>>>>> 812b6f25
  val logback = "ch.qos.logback" % "logback-classic" % "1.2.3"
  val hikariCP = "com.zaxxer" % "HikariCP" % "4.0.3"

  val h2 = "com.h2database" % "h2" % "1.4.200"
  val sqlServer = {
    val javaVersion = System.getProperty("java.version")
    val jreVersionToUse = if (javaVersion.startsWith("11") || javaVersion.startsWith("12")) {
      "11"
    } else "8"
    "com.microsoft.sqlserver" % "mssql-jdbc" % s"7.2.2.jre$jreVersionToUse"
  }

<<<<<<< HEAD
  val h2 = "com.h2database" % "h2" % "1.4.197"
  val sqlServer = {
    val javaVersion = System.getProperty("java.version")
    val jreVersionToUse = if (javaVersion.startsWith("11") || javaVersion.startsWith("12")) {
      "11"
    } else "8"
    "com.microsoft.sqlserver" % "mssql-jdbc" % s"7.2.2.jre$jreVersionToUse"
  }

=======
>>>>>>> 812b6f25
  val testDBs = Seq(
    h2,
    sqlServer,
    "org.apache.derby" % "derby" % "10.14.2.0",
    "org.xerial" % "sqlite-jdbc" % "3.36.0.1",
    "org.hsqldb" % "hsqldb" % "2.5.2",
    "org.postgresql" % "postgresql" % "42.2.22",
    "mysql" % "mysql-connector-java" % "8.0.25",
    "net.sourceforge.jtds" % "jtds" % "1.3.1",
    "com.oracle.database.jdbc.debug" % "ojdbc8_g" % "21.1.0.0"
  )

  val paxExamVersion = "4.13.1"
  val paxExam = Seq(
    "org.ops4j.pax.exam"     % "pax-exam-container-native"  % paxExamVersion,
    "org.ops4j.pax.exam"     % "pax-exam-junit4"            % paxExamVersion,
    "org.ops4j.pax.exam"     % "pax-exam-link-assembly"     % paxExamVersion,
    "org.apache.felix"       % "org.apache.felix.framework" % "6.0.2"
  )
}<|MERGE_RESOLUTION|>--- conflicted
+++ resolved
@@ -6,22 +6,14 @@
   // NOTE: remember to change the version numbers in the sample projects
   // when changing them here
 
-<<<<<<< HEAD
-  val scalaVersions = Seq("2.11.12", "2.12.8", "2.13.0") // When updating these also update .travis.yml and appveyor.yml
-=======
   val scalaVersions = Seq("2.12.14", "2.13.6") // When updating these also update ci.yml and appveyor.yml
->>>>>>> 812b6f25
 
   val slf4j = "org.slf4j" % "slf4j-api" % "1.7.31"
   val typesafeConfig = "com.typesafe" % "config" % "1.4.1"
   val reactiveStreamsVersion = "1.0.3"
   val reactiveStreams = "org.reactivestreams" % "reactive-streams" % reactiveStreamsVersion
   val reactiveStreamsTCK = "org.reactivestreams" % "reactive-streams-tck" % reactiveStreamsVersion
-<<<<<<< HEAD
-  val scalaCollectionCompat = "org.scala-lang.modules" %% "scala-collection-compat" % "2.0.0"
-=======
   val scalaCollectionCompat = "org.scala-lang.modules" %% "scala-collection-compat" % "2.4.4"
->>>>>>> 812b6f25
 
   def mainDependencies = Seq(slf4j, typesafeConfig, reactiveStreams, scalaCollectionCompat)
 
@@ -29,13 +21,6 @@
     "junit" % "junit-dep" % "4.11",
     "com.novocode" % "junit-interface" % "0.11"
   )
-<<<<<<< HEAD
-  def scalaTestFor(scalaVersion: String) = {
-    val v = "3.0.8"
-    "org.scalatest" %% "scalatest" % v
-  }
-=======
->>>>>>> 812b6f25
   val logback = "ch.qos.logback" % "logback-classic" % "1.2.3"
   val hikariCP = "com.zaxxer" % "HikariCP" % "4.0.3"
 
@@ -48,18 +33,6 @@
     "com.microsoft.sqlserver" % "mssql-jdbc" % s"7.2.2.jre$jreVersionToUse"
   }
 
-<<<<<<< HEAD
-  val h2 = "com.h2database" % "h2" % "1.4.197"
-  val sqlServer = {
-    val javaVersion = System.getProperty("java.version")
-    val jreVersionToUse = if (javaVersion.startsWith("11") || javaVersion.startsWith("12")) {
-      "11"
-    } else "8"
-    "com.microsoft.sqlserver" % "mssql-jdbc" % s"7.2.2.jre$jreVersionToUse"
-  }
-
-=======
->>>>>>> 812b6f25
   val testDBs = Seq(
     h2,
     sqlServer,
