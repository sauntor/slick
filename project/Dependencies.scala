import sbt._

/** Dependencies for reuse in different parts of the build */
object Dependencies {

  // NOTE: remember to change the version numbers in the sample projects
  // when changing them here

  val scalaVersions = Seq("2.12.15", "2.13.6") // When updating these also update ci.yml and appveyor.yml

  val slf4j = "org.slf4j" % "slf4j-api" % "1.7.32"
  val typesafeConfig = "com.typesafe" % "config" % "1.4.1"
  val reactiveStreamsVersion = "1.0.3"
  val reactiveStreams = "org.reactivestreams" % "reactive-streams" % reactiveStreamsVersion
  val reactiveStreamsTCK = "org.reactivestreams" % "reactive-streams-tck" % reactiveStreamsVersion
  val scalaCollectionCompat = "org.scala-lang.modules" %% "scala-collection-compat" % "2.5.0"

  def mainDependencies = Seq(slf4j, typesafeConfig, reactiveStreams, scalaCollectionCompat)

  val junit = Seq(
    "junit" % "junit-dep" % "4.11",
    "com.novocode" % "junit-interface" % "0.11"
  )
  val logback = "ch.qos.logback" % "logback-classic" % "1.2.6"
  val hikariCP = "com.zaxxer" % "HikariCP" % "4.0.3"

  val h2 = "com.h2database" % "h2" % "1.4.200"
  val sqlServer = {
    val javaVersion = System.getProperty("java.version")
    val jreVersionToUse = if (javaVersion.startsWith("11") || javaVersion.startsWith("12")) {
      "11"
    } else "8"
    "com.microsoft.sqlserver" % "mssql-jdbc" % s"7.2.2.jre$jreVersionToUse"
  }

  val testDBs = Seq(
    h2,
    sqlServer,
    "org.apache.derby" % "derby" % "10.14.2.0",
    "org.xerial" % "sqlite-jdbc" % "3.36.0.3",
    "org.hsqldb" % "hsqldb" % "2.5.2",
<<<<<<< HEAD
    "org.postgresql" % "postgresql" % "42.3.0",
    "mysql" % "mysql-connector-java" % "8.0.26",
=======
    "org.postgresql" % "postgresql" % "42.2.24",
    "mysql" % "mysql-connector-java" % "8.0.27",
>>>>>>> c53d94a2
    "net.sourceforge.jtds" % "jtds" % "1.3.1",
    "com.oracle.database.jdbc.debug" % "ojdbc8_g" % "21.3.0.0"
  )

  val paxExamVersion = "4.13.1"
  val paxExam = Seq(
    "org.ops4j.pax.exam"     % "pax-exam-container-native"  % paxExamVersion,
    "org.ops4j.pax.exam"     % "pax-exam-junit4"            % paxExamVersion,
    "org.ops4j.pax.exam"     % "pax-exam-link-assembly"     % paxExamVersion,
    "org.apache.felix"       % "org.apache.felix.framework" % "6.0.2"
  )
}<|MERGE_RESOLUTION|>--- conflicted
+++ resolved
@@ -39,13 +39,8 @@
     "org.apache.derby" % "derby" % "10.14.2.0",
     "org.xerial" % "sqlite-jdbc" % "3.36.0.3",
     "org.hsqldb" % "hsqldb" % "2.5.2",
-<<<<<<< HEAD
-    "org.postgresql" % "postgresql" % "42.3.0",
-    "mysql" % "mysql-connector-java" % "8.0.26",
-=======
     "org.postgresql" % "postgresql" % "42.2.24",
     "mysql" % "mysql-connector-java" % "8.0.27",
->>>>>>> c53d94a2
     "net.sourceforge.jtds" % "jtds" % "1.3.1",
     "com.oracle.database.jdbc.debug" % "ojdbc8_g" % "21.3.0.0"
   )
