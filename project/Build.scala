--- conflicted
+++ resolved
@@ -13,13 +13,8 @@
 
 object SlickBuild extends Build {
 
-<<<<<<< HEAD
   val slickVersion = "3.1.0-SNAPSHOT"
   val binaryCompatSlickVersion = "3.1.0" // Slick base version for binary compatibility checks
-=======
-  val slickVersion = "3.0.0"
-  val binaryCompatSlickVersion = "3.0.0" // Slick base version for binary compatibility checks
->>>>>>> 91a5c252
   val scalaVersions = Seq("2.10.5", "2.11.6")
 
   /** Dependencies for reuse in different parts of the build */
