--- conflicted
+++ resolved
@@ -13,8 +13,7 @@
     scalaVersion := "2.10.0",
     scalaBinaryVersion <<= scalaVersion,
     //crossScalaVersions ++= "2.10.0-M4" :: Nil,
-    libraryDependencies <+= scalaVersion("org.scala-lang" % "scala-compiler" % _),
-    libraryDependencies in config("macro") <+= scalaVersion("org.scala-lang" % "scala-compiler" % _)
+    libraryDependencies <+= scalaVersion("org.scala-lang" % "scala-compiler" % _ % "optional")
   )
 
   def localScalaSettings(path: String): Seq[Setting[_]] = Seq(
@@ -44,10 +43,6 @@
     resolvers += Resolver.sonatypeRepo("snapshots"),
     scalacOptions ++= List("-deprecation", "-feature"),
     libraryDependencies += "org.slf4j" % "slf4j-api" % "1.6.4",
-<<<<<<< HEAD
-=======
-    libraryDependencies <+= scalaVersion("org.scala-lang" % "scala-compiler" % _ % "optional"),
->>>>>>> 929aceff
     logBuffered := false,
     repoKind <<= (version)(v => if(v.trim.endsWith("SNAPSHOT")) "snapshots" else "releases"),
     //publishTo <<= (repoKind)(r => Some(Resolver.file("test", file("c:/temp/repo/"+r)))),
@@ -102,6 +97,7 @@
       test := (),
       testOnly <<= inputTask { argTask => (argTask) map { args => }},
       ivyConfigurations += config("macro").hide.extend(Compile),
+      libraryDependencies <+= scalaVersion("org.scala-lang" % "scala-compiler" % _ % "macro"),
       unmanagedClasspath in Compile <++= fullClasspath in config("macro"),
       mappings in (Compile, packageSrc) <++= mappings in (config("macro"), packageSrc),
       mappings in (Compile, packageBin) <++= mappings in (config("macro"), packageBin)
