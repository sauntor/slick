--- conflicted
+++ resolved
@@ -156,11 +156,7 @@
     var state = 0 // no current = 0, sync = 1, async = 2
     var current: mutable.Builder[DBIOAction[R, NoStream, E], Vector[DBIOAction[R, NoStream, E]]] = null
     val total = Vector.newBuilder[Vector[DBIOAction[R, NoStream, E]]]
-<<<<<<< HEAD
-    (in: IterableOnce[Any]).foreach { a =>
-=======
     in.iterator.foreach { a =>
->>>>>>> 812b6f25
       val msgState = if(a.isInstanceOf[SynchronousDatabaseAction[_, _, _, _]]) 1 else 2
       if(msgState != state) {
         if(state != 0) total += current.result()
