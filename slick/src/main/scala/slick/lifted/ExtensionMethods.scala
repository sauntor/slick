--- conflicted
+++ resolved
@@ -25,8 +25,6 @@
   protected[this] implicit def b1Type = p1Type.asInstanceOf[OptionType].elementType.asInstanceOf[TypedType[B1]]
 }
 
-<<<<<<< HEAD
-=======
 /** Extension methods for all columns */
 trait ColumnExtensionMethods[B1, P1] extends Any with ExtensionMethods[B1, P1] {
   def === [P2, R](e: Rep[P2])(implicit om: o#arg[B1, P2]#to[Boolean, R]) =
@@ -60,7 +58,6 @@
     Library.IfNull.column[P2](n, e.toNode)(tpe(e))
 }
 
->>>>>>> 812b6f25
 final class BaseColumnExtensionMethods[P1](val c: Rep[P1]) extends AnyVal with ColumnExtensionMethods[P1, P1] with BaseExtensionMethods[P1] {
   /** Lift a column to an Option column. This is the same as calling [[slick.lifted.Rep.Some]]. */
   def ? : Rep[Option[P1]] = Rep.forNode(OptionApply(c.toNode))(p1Type.optionType)
